--- conflicted
+++ resolved
@@ -413,7 +413,6 @@
     return f"USD {value:,.2f}"
 
 
-<<<<<<< HEAD
 def _resolve_party_details(scenario: Dict[str, object]) -> Tuple[str, str, str]:
     ai_company = scenario.get("ai_company") or {}
     student_company = scenario.get("student_company") or {}
@@ -434,8 +433,6 @@
     return product, product_name, product_specs, quantity_text, quantity_value
 
 
-=======
->>>>>>> 41c0e5f7
 def _resolve_company_name(data: object, fallback: str) -> str:
     if isinstance(data, dict):
         name = _normalize_text(
@@ -454,24 +451,10 @@
 
 
 def _compose_proforma_invoice_opening(scenario: Dict[str, object]) -> str:
-<<<<<<< HEAD
     seller_name, buyer_name, buyer_contact = _resolve_party_details(scenario)
     product, product_name, product_specs, quantity_text, quantity_value = _resolve_product_context(
         scenario
     )
-=======
-    ai_company = scenario.get("ai_company") or {}
-    student_company = scenario.get("student_company") or {}
-    seller_name = _resolve_company_name(ai_company, "Seller")
-    buyer_name = _resolve_company_name(student_company, "Buyer")
-    buyer_contact = _normalize_text(scenario.get("student_role")) or "Procurement Team"
-
-    product = scenario.get("product") or {}
-    product_name = _normalize_text(product.get("name")) or "Product"
-    product_specs = _normalize_text(product.get("specifications"))
-    quantity_text = _normalize_text(product.get("quantity_requirement")) or ""
-    quantity_value = _extract_numeric_value(quantity_text)
->>>>>>> 41c0e5f7
     adjusted_quantity = None
     if quantity_value is not None:
         adjusted_quantity = max(1, int(round(quantity_value * 1.08)))
@@ -545,7 +528,6 @@
     return "\n".join(lines)
 
 
-<<<<<<< HEAD
 def _compose_quotation_review_opening(scenario: Dict[str, object]) -> str:
     seller_name, buyer_name, buyer_contact = _resolve_party_details(scenario)
     product, product_name, product_specs, quantity_text, quantity_value = _resolve_product_context(
@@ -718,11 +700,6 @@
     )
     if builder:
         return builder(scenario)
-=======
-def _generate_opening_message(section_id: Optional[str], scenario: Dict[str, object]) -> str:
-    if section_id in PROFORMA_INVOICE_SECTIONS:
-        return _compose_proforma_invoice_opening(scenario)
->>>>>>> 41c0e5f7
     opening = scenario.get("opening_message")
     if isinstance(opening, str):
         return opening.strip()
